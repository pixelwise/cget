--- conflicted
+++ resolved
@@ -1,8 +1,4 @@
-<<<<<<< HEAD
-import click, os, sys, shutil, json, six, hashlib
-=======
 import click, os, sys, shutil, json, six, hashlib, ssl, filelock
->>>>>>> 90015b27
 
 if sys.version_info[0] < 3:
     try:
